# Copyright (c) Microsoft Corporation.
# Licensed under the MIT License.

parameters:
  # The number of the pollX{...} variable that is empty (nil) at this point in the build and should
  # be filled in. -1 indicates that no more retryable polls remain, only finishing touches.
  emptyPollNumber: unspecified

steps:
  - ${{ if eq(parameters.emptyPollNumber, 1) }}:

    # Poll for the right commit to use for this release.
    - script: |
        releasego get-upstream-commit \
          -version '${{ parameters.releaseVersion }}' \
          -set-azdo-variable upstreamReleasedCommit
      displayName: ⌚ Get upstream commit for release
      # 6 hours. This step may take an arbitrarily long time while if we ran the release
      # job preemptively. But at some point, a dev needs to check that the tool is working
      # properly and the upstream release is progressing as expected.
      timeoutInMinutes: 360
    # Either make sure the microsoft/go branch has the correct commit as its submodule, or
    # submit a PR that sets the submodule commit.
    - script: |
        releasego sync \
          -c '$(ReleaseSyncConfigPath)' \
          -commit '$(upstreamReleasedCommit)' \
          -version '${{ parameters.releaseVersion }}' \
          -git-auth api \
<<<<<<< HEAD
          -github-user '$(GitHubUser)' \
          -github-pat '$(GitHubPAT)' \
=======
          -github-user bot-for-go \
          -github-app-client-id '$(BotAccount-bot-for-go-client-id)' \
          -github-app-installation '$(BotAccount-bot-for-go-installation)' \
          -github-app-private-key '$(BotAccount-bot-for-go-private-key)' \
>>>>>>> 4499a654
          -github-reviewer-pat '$(GitHubPATReviewer)' \
          -azdo-dnceng-pat '$(AzDODncengPAT)' \
          -create-branches \
          -set-azdo-variable-pr-number poll1MicrosoftGoPRNumber \
          -set-azdo-variable-up-to-date-commit poll2MicrosoftGoCommitHash
      displayName: Sync to upstream commit

  - ${{ elseif eq(parameters.emptyPollNumber, 2) }}:

    # Now we have poll1MicrosoftGoPRNumber, but it may be nil if no PR is required.
    - script: |
        releasego get-merged-pr-commit \
          -repo '$(TargetGitHubRepo)' \
          -pr '$(poll1MicrosoftGoPRNumber)' \
          -github-pat '$(GitHubPAT)' \
          -set-azdo-variable poll2MicrosoftGoCommitHash
      displayName: ⌚ Get sync PR merged commit hash
      timeoutInMinutes: 90
      # If no PR is required, then poll2MicrosoftGoCommitHash is already set and we can move on.
      condition: and(succeeded(), ne(variables.poll1MicrosoftGoPRNumber, 'nil'))

  - ${{ elseif eq(parameters.emptyPollNumber, 3) }}:

    # Now we have poll2MicrosoftGoCommitHash
    - script: |
        releasego wait-azdo-commit \
          -commit '$(poll2MicrosoftGoCommitHash)' \
          -name '$(TargetAzDORepo)' \
          -org 'https://dev.azure.com/dnceng/' \
          -proj 'internal' \
          -azdopat '$(System.AccessToken)'
      displayName: ⌚ Wait for internal mirror
      timeoutInMinutes: 16 # See https://github.com/microsoft/go-lab/issues/124

    # When queueing a build, AzDO requires the given Commit is reachable from Branch, and the
    # default Branch is "microsoft/main". So, we need to figure out the release branch name
    # and save it as a variable to pass it to AzDO.
    #
    # Testing adds a complication: testing commits won't be found in the actual release
    # branches, so we need a way to override. This is done using BuildPipelineFullBranchName
    # from the variable group. For actual releases, it should have the value
    # "refs/heads/microsoft/$(UpstreamTargetBranchName)". But in a testing variable group, it
    # can point at any ordinary dev branch that has the sync commit.
    - script: |
        releasego get-target-branch \
          -version '${{ parameters.releaseVersion }}' \
          -set-azdo-variable-branch-name UpstreamTargetBranchName
      displayName: Get target branch containing commit

    - script: |
        releasego build-pipeline \
          -commit '$(poll2MicrosoftGoCommitHash)' \
          -branch '$(BuildPipelineFullBranchName)' \
          -id '$(GoPipelineID)' \
          -org 'https://dev.azure.com/dnceng/' \
          -proj 'internal' \
          -azdopat '$(System.AccessToken)' \
          -set-azdo-variable poll3MicrosoftGoBuildID \
          p releaseVersion '${{ parameters.releaseVersion }}' \
          pOptional publishReleaseStudio true
      displayName: 🚀 Run microsoft/go internal build

    - template: ../steps/report.yml
      parameters:
        releaseIssue: ${{ parameters.releaseIssue }}
        version: ${{ parameters.releaseVersion }}
        condition: succeeded()
        buildPipeline: microsoft-go
        buildID: $(poll3MicrosoftGoBuildID)
        buildStatus: '?'
        start: true
        reason: queued build

    - ${{ if eq(parameters.runInnerloop, true) }}:
      # Above, we launched the official build. Now launch innerloop tests. We actually
      # don't poll this build here: it's a release pipeline, so it reports its own
      # status to the release issue. This also means it runs in parallel.
      - script: |
          releasego build-pipeline \
            -id '$(GoReleaseInnerloopPipelineID)' \
            -org 'https://dev.azure.com/dnceng/' \
            -proj 'internal' \
            -branch '$(Build.SourceBranch)' \
            -azdopat '$(System.AccessToken)' \
            -set-azdo-variable MicrosoftGoReleaseInnerloopBuildID \
            p releaseVersion '${{ parameters.releaseVersion }}' \
            p releaseIssue '${{ parameters.releaseIssue }}' \
            p microsoftGoCommitHash '$(poll2MicrosoftGoCommitHash)' \
            p goReleaseConfigVariableGroup '${{ parameters.goReleaseConfigVariableGroup }}'
        displayName: 🚀 Start microsoft-go-infra-release-innerloop

      - template: ../steps/report.yml
        parameters:
          releaseIssue: ${{ parameters.releaseIssue }}
          version: ${{ parameters.releaseVersion }}
          condition: succeeded()
          buildPipeline: microsoft-go-infra-release-innerloop
          buildID: $(MicrosoftGoReleaseInnerloopBuildID)
          buildStatus: '?'
          start: true
          reason: queued build

    - ${{ if eq(parameters.runCanary, true) }}:
      - script: |
          releasego build-pipeline \
            -id '1422' \
            -org 'https://dev.azure.com/dnceng/' \
            -proj 'internal' \
            -azdopat '$(System.AccessToken)' \
            -set-azdo-variable MicrosoftGoCanaryBuildID \
            p version '${{ parameters.releaseVersion }}' \
            p upstreamRunID '$(poll3MicrosoftGoBuildID)'
        displayName: 🚀 Start microsoft-go-canary

      - template: ../steps/report.yml
        parameters:
          releaseIssue: ${{ parameters.releaseIssue }}
          version: ${{ parameters.releaseVersion }}
          condition: succeeded()
          buildPipeline: microsoft-go-canary
          buildID: $(MicrosoftGoCanaryBuildID)
          buildStatus: '?'
          start: true
          reason: queued build

  - ${{ elseif eq(parameters.emptyPollNumber, 4) }}:

    # Now we have poll3MicrosoftGoBuildID
    - script: |
        releasego wait-build \
          -id '$(poll3MicrosoftGoBuildID)' \
          -org 'https://dev.azure.com/dnceng/' \
          -proj 'internal' \
          -azdopat '$(System.AccessToken)'
      displayName: ⌚ Wait for internal build
      timeoutInMinutes: 180

    - template: ../steps/report.yml
      parameters:
        releaseIssue: ${{ parameters.releaseIssue }}
        version: ${{ parameters.releaseVersion }}
        condition: succeeded()
        buildPipeline: microsoft-go
        buildID: $(poll3MicrosoftGoBuildID)
        buildStatus: Succeeded
        reason: completed internal build

    # Download build asset JSON from completed internal build to update go-images with.
    - task: DownloadPipelineArtifact@2
      displayName: Download Build Asset JSON
      inputs:
        source: specific
        artifact: BuildAssets
        project: internal
        pipeline: $(GoPipelineID)
        runVersion: specific
        runId: $(poll3MicrosoftGoBuildID)
        path: $(assetsDir)

    # Download built and signed binaries. These are already on blob storage, but steps in this
    # pipeline will publish a subset of these as GitHub Release attachments.
    - ${{ if eq(parameters.runGitHubRelease, true) }}:
      - task: DownloadPipelineArtifact@2
        displayName: Download binaries
        inputs:
          source: specific
          artifact: Binaries Signed
          project: internal
          pipeline: $(GoPipelineID)
          runVersion: specific
          runId: $(poll3MicrosoftGoBuildID)
          path: $(artifactsDir)

    - script: |
        releasego get-asset-version \
          -build-asset-json '$(buildAssetJsonFile)' \
          -version '${{ parameters.releaseVersion }}' \
          -set-azdo-variable 'buildAssetVersion'
      displayName: Read and verify build asset version

    - script: |
        releasego get-build-info \
          -id '$(poll3MicrosoftGoBuildID)' \
          -org 'https://dev.azure.com/dnceng/' \
          -proj 'internal' \
          -prefix 'BuildInfo' \
          -azdopat '$(System.AccessToken)'
      displayName: Get build info

    - ${{ if eq(parameters.runTag, true) }}:
      - script: |
          releasego tag \
            -tag 'v$(buildAssetVersion)' \
            -commit '$(BuildInfoSourceVersion)' \
            -repo '$(TargetGitHubRepo)' \
            -github-pat '$(GitHubPAT)'
        displayName: 🎓 Create GitHub tag

    - ${{ if eq(parameters.runGitHubRelease, true) }}:
      - script: |
          releasego repo-release \
            -tag 'v$(buildAssetVersion)' \
            -repo '$(TargetGitHubRepo)' \
            -build-asset-json '$(buildAssetJsonFile)' \
            -build-dir '$(artifactsDir)' \
            -github-pat '$(GitHubPAT)'
        displayName: 🎓 Create GitHub release

    - ${{ if eq(parameters.runAkaMSUpdate, true) }}:
      - task: AzureCLI@2
        displayName: 🎓 Update aka.ms links
        inputs:
          azureSubscription: 'DotNet-Engineering-Services_KeyVault'
          scriptType: 'bash'
          scriptLocation: 'inlineScript'
          inlineScript: |
            # Get Azure Key Vault's JSON cert wrapper as an intermediate file in temp.
            # Based on Arcade: https://github.com/dotnet/arcade/blob/7507f80c8db285bbc9939c1dff522a761cf4edc0/eng/publishing/v3/publish.yml#L125-L132
            az keyvault secret show --vault-name EngKeyVault --name Redirection-UST-Client-NetCoreDeployment > $(Agent.TempDirectory)/akamsclientcert.json

            # Pass the manifest file path only if a file exists there. It is only
            # present if the assets.json file was published via Release Studio.
            manifestFile=
            if [ -f "$(publishManifestFile)" ]; then
              manifestFile="$(publishManifestFile)"
            fi

            releasego akams \
              -build-asset-json '$(buildAssetJsonFile)' \
              -build-asset-json-publish-manifest="$manifestFile" \
              -prefix '$(VanityUrlPrefix)' \
              -clientID '$(akams-client-id)' \
              -clientCertVaultFile '$(Agent.TempDirectory)/akamsclientcert.json' \
              -tenant '$(AkaMSTenant)' \
              -createdBy '$(AkaMSCreatedBy)' \
              -groupOwner '$(AkaMSGroupOwner)' \
              -owners '$(AkaMSOwners)'

    - ${{ if eq(parameters.runGoImagesUpdate, true) }}:
      # Update the target Docker repo. The origin is defined with "_" as the username because
      # the username doesn't matter, only the PAT. $(GitHubPAT) may be some other user's: it is
      # provided by the variable group.
      - script: |
          set -euxo pipefail
          # Install jq, used to evaluate Dockerfile templates.
          sudo apt update && sudo apt install -y jq

          go run ./cmd/dockerupdatepr \
            -origin 'https://_:$(GitHubPAT)@github.com/$(TargetGoImagesGitHubRepo)' \
            -github-pat '$(GitHubPAT)' \
            -github-reviewer-pat '$(GitHubPATReviewer)' \
            -build-asset-json '$(buildAssetJsonFile)' \
            -manual-branch '$(TargetGoImagesBranch)' \
            -set-azdo-variable-pr-number poll4MicrosoftGoImagesPRNumber
        displayName: Update go-images

  - ${{ elseif eq(parameters.emptyPollNumber, -1) }}:

    - ${{ if eq(parameters.runGoImagesUpdate, true) }}:
      # Now we have poll4MicrosoftGoImagesPRNumber, which may be nil if no PR is required
      - script: |
          releasego get-merged-pr-commit \
            -repo '$(TargetGoImagesGitHubRepo)' \
            -pr '$(poll4MicrosoftGoImagesPRNumber)' \
            -github-pat '$(GitHubPAT)'
        displayName: ⌚ Wait for go-images update PR merge
        timeoutInMinutes: 120
        # Skip this task if the PR number isn't set. This might intentionally happen if we have to
        # release a new binary/source revision of an out-of-support version of Go, and we don't
        # still support Docker images for that version.
        condition: and(succeeded(), ne(variables.poll4MicrosoftGoImagesPRNumber, 'nil'))

  - ${{ else }}:
    - "Invalid emptyPollNumber ${{ parameters.emptyPollNumber }}": error<|MERGE_RESOLUTION|>--- conflicted
+++ resolved
@@ -27,15 +27,10 @@
           -commit '$(upstreamReleasedCommit)' \
           -version '${{ parameters.releaseVersion }}' \
           -git-auth api \
-<<<<<<< HEAD
-          -github-user '$(GitHubUser)' \
-          -github-pat '$(GitHubPAT)' \
-=======
           -github-user bot-for-go \
           -github-app-client-id '$(BotAccount-bot-for-go-client-id)' \
           -github-app-installation '$(BotAccount-bot-for-go-installation)' \
           -github-app-private-key '$(BotAccount-bot-for-go-private-key)' \
->>>>>>> 4499a654
           -github-reviewer-pat '$(GitHubPATReviewer)' \
           -azdo-dnceng-pat '$(AzDODncengPAT)' \
           -create-branches \
