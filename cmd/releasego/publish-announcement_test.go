--- conflicted
+++ resolved
@@ -31,16 +31,10 @@
 		name string
 		ri   *ReleaseInfo
 	}{
-<<<<<<< HEAD
-		{"real-2024-06-04", newInfo(testTime, []string{"1.22.4-1", "1.21.11-1"}, author, true)},
+		{"2024-06-04-real", newInfo(testTime, []string{"1.22.4-1", "1.21.11-1"}, author, true)},
+		{"2024-06-04-nonsecurity", newInfo(testTime, []string{"1.22.4-1", "1.21.11-1"}, author, false)},
 		{"only-one-branch", newInfo(testTime, []string{"1.22.8-3"}, author, true)},
 		{"three-branches", newInfo(testTime, []string{"1.22.8-1", "1.23.1-1", "1.21.11-16"}, author, true)},
-=======
-		{"2024-06-04-real", NewReleaseInfo(testTime, []string{"1.22.4-1", "1.21.11-1"}, author, true)},
-		{"2024-06-04-nonsecurity", NewReleaseInfo(testTime, []string{"1.22.4-1", "1.21.11-1"}, author, false)},
-		{"only-one-branch", NewReleaseInfo(testTime, []string{"1.22.8-3"}, author, true)},
-		{"three-branches", NewReleaseInfo(testTime, []string{"1.23.1-1", "1.22.8-1", "1.21.11-16"}, author, true)},
->>>>>>> 584cb48d
 	}
 	for _, tt := range tests {
 		t.Run(tt.name, func(t *testing.T) {
