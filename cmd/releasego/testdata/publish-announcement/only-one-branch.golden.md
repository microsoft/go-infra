---
post_title: Go 1.22.8-3 Microsoft build now available
author1: Test Author
post_slug: go-1-22-8-3-microsoft-build-now-available
categories: Microsoft for Go Developers, Security
tags: go, release, security
featured_image:
summary: The Microsoft builds of the Go security patches released today, are now available for download.
---

<<<<<<< HEAD
A new set of Microsoft Go builds including security fixes is now [available for download](https://github.com/microsoft/go#binary-distribution).
For more information about this release and the changes included, see the table below:
=======
A new set of Microsoft Go builds is now [available for download](https://github.com/microsoft/go#download-and-install). For more information about this release and the changes included, see the table below:
>>>>>>> 7734a123

| Microsoft Release | Upstream Tag |
|-------------------|--------------|
| [v1.22.8-3](https://github.com/microsoft/go/releases/tag/v1.22.8-3) | go1.22.8 [release notes](https://go.dev/doc/devel/release#go1.22.8) |<|MERGE_RESOLUTION|>--- conflicted
+++ resolved
@@ -8,12 +8,8 @@
 summary: The Microsoft builds of the Go security patches released today, are now available for download.
 ---
 
-<<<<<<< HEAD
-A new set of Microsoft Go builds including security fixes is now [available for download](https://github.com/microsoft/go#binary-distribution).
+A new set of Microsoft Go builds including security fixes is now [available for download](https://github.com/microsoft/go#download-and-install).
 For more information about this release and the changes included, see the table below:
-=======
-A new set of Microsoft Go builds is now [available for download](https://github.com/microsoft/go#download-and-install). For more information about this release and the changes included, see the table below:
->>>>>>> 7734a123
 
 | Microsoft Release | Upstream Tag |
 |-------------------|--------------|
