// Copyright (c) Microsoft Corporation.
// Licensed under the MIT License.

package main

import (
	"testing"

	"github.com/go-test/deep"
	"github.com/microsoft/go-infra/buildmodel/buildassets"
	"github.com/microsoft/go-infra/buildmodel/dockerversions"
)

func Test_createLinkPairs(t *testing.T) {
	latestShortLinkPrefix = "testing/"
	input := buildassets.BuildAssets{
		Branch:  "release-branch.go1.18",
		BuildID: "123456",
		Version: "1.17.7-1",
		Arches: []*dockerversions.Arch{
			{
				URL: "https://example.org/golang/build/1234.10/go.1234.10.linux-amd64.tar.gz",
			},
		},
		GoSrcURL: "https://example.org/golang/build/1234.10/go.1234.10.src.tar.gz",
	}
	want := []akaMSLinkPair{
		{Short: "testing/go1.17.linux-amd64.tar.gz", Target: "https://example.org/golang/build/1234.10/go.1234.10.linux-amd64.tar.gz"},
		{Short: "testing/go1.17.linux-amd64.tar.gz.sha256", Target: "https://example.org/golang/build/1234.10/go.1234.10.linux-amd64.tar.gz.sha256"},
		{Short: "testing/go1.17.linux-amd64.tar.gz.sig", Target: "https://example.org/golang/build/1234.10/go.1234.10.linux-amd64.tar.gz.sig"},
		{Short: "testing/go1.17.src.tar.gz", Target: "https://example.org/golang/build/1234.10/go.1234.10.src.tar.gz"},
		{Short: "testing/go1.17.src.tar.gz.sha256", Target: "https://example.org/golang/build/1234.10/go.1234.10.src.tar.gz.sha256"},
		{Short: "testing/go1.17.src.tar.gz.sig", Target: "https://example.org/golang/build/1234.10/go.1234.10.src.tar.gz.sig"},
		{Short: "testing/go1.17.assets.json", Target: "https://example.org/golang/build/1234.10/assets.json"},

		{Short: "testing/go1.17.7.linux-amd64.tar.gz", Target: "https://example.org/golang/build/1234.10/go.1234.10.linux-amd64.tar.gz"},
		{Short: "testing/go1.17.7.linux-amd64.tar.gz.sha256", Target: "https://example.org/golang/build/1234.10/go.1234.10.linux-amd64.tar.gz.sha256"},
		{Short: "testing/go1.17.7.linux-amd64.tar.gz.sig", Target: "https://example.org/golang/build/1234.10/go.1234.10.linux-amd64.tar.gz.sig"},
		{Short: "testing/go1.17.7.src.tar.gz", Target: "https://example.org/golang/build/1234.10/go.1234.10.src.tar.gz"},
		{Short: "testing/go1.17.7.src.tar.gz.sha256", Target: "https://example.org/golang/build/1234.10/go.1234.10.src.tar.gz.sha256"},
		{Short: "testing/go1.17.7.src.tar.gz.sig", Target: "https://example.org/golang/build/1234.10/go.1234.10.src.tar.gz.sig"},
		{Short: "testing/go1.17.7.assets.json", Target: "https://example.org/golang/build/1234.10/assets.json"},

		{Short: "testing/go1.17.7-1.linux-amd64.tar.gz", Target: "https://example.org/golang/build/1234.10/go.1234.10.linux-amd64.tar.gz"},
		{Short: "testing/go1.17.7-1.linux-amd64.tar.gz.sha256", Target: "https://example.org/golang/build/1234.10/go.1234.10.linux-amd64.tar.gz.sha256"},
		{Short: "testing/go1.17.7-1.linux-amd64.tar.gz.sig", Target: "https://example.org/golang/build/1234.10/go.1234.10.linux-amd64.tar.gz.sig"},
		{Short: "testing/go1.17.7-1.src.tar.gz", Target: "https://example.org/golang/build/1234.10/go.1234.10.src.tar.gz"},
		{Short: "testing/go1.17.7-1.src.tar.gz.sha256", Target: "https://example.org/golang/build/1234.10/go.1234.10.src.tar.gz.sha256"},
		{Short: "testing/go1.17.7-1.src.tar.gz.sig", Target: "https://example.org/golang/build/1234.10/go.1234.10.src.tar.gz.sig"},
		{Short: "testing/go1.17.7-1.assets.json", Target: "https://example.org/golang/build/1234.10/assets.json"},
	}
	got, err := createLinkPairs(input)
	if err != nil {
		t.Fatal(err)
	}
	if diff := deep.Equal(got, want); diff != nil {
		for _, d := range diff {
			t.Error(d)
		}
	}
<<<<<<< HEAD
=======
}

func Test_makeFloatingFilename(t *testing.T) {
	type args struct {
		filename     string
		buildNumber  string
		floatVersion string
	}
	tests := []struct {
		name    string
		args    args
		want    string
		wantErr bool
	}{
		// Actual 1.21.0 names.
		{"1.21", args{"go.20230808.6.linux-amd64.tar.gz", "20230808.6", "1.21"}, "go1.21.linux-amd64.tar.gz", false},
		{"1.21 windows", args{"go.20230808.6.windows-amd64.zip", "20230808.6", "1.21"}, "go1.21.windows-amd64.zip", false},
		{"1.21 src", args{"go.20230808.6.src.tar.gz", "20230808.6", "1.21"}, "go1.21.src.tar.gz", false},
		{"1.21 assets", args{"assets.json", "20230808.6", "1.21"}, "go1.21.assets.json", false},

		// The naming change in 1.22 means we need to handle cases like these.
		{"1.22", args{"go1.22.0-1234.5.linux-amd64.tar.gz", "1234.5", "1.22"}, "go1.22.linux-amd64.tar.gz", false},
		{"1.22 windows", args{"go1.22.0-1234.5.windows-amd64.zip", "1234.5", "1.22"}, "go1.22.windows-amd64.zip", false},

		// Make sure names that don't fit the requirements are rejected.
		{"missing build number", args{"go1.22.0-.linux-amd64.tar.gz", "1234.5", "1.22.0"}, "", true},
		{"dev build", args{"go1.22-abc1234567-dev.linux-amd64.tar.gz", "1234.5", "1.22.0"}, "", true},
	}
	for _, tt := range tests {
		t.Run(tt.name, func(t *testing.T) {
			got, err := makeFloatingFilename(tt.args.filename, tt.args.buildNumber, tt.args.floatVersion)
			if (err != nil) != tt.wantErr {
				t.Errorf("makeFloatingFilename() error = %v, wantErr %v", err, tt.wantErr)
				return
			}
			if got != tt.want {
				t.Errorf("makeFloatingFilename() got = %v, want %v", got, tt.want)
			}
		})
	}
}

func Test_propsFileContent(t *testing.T) {
	pairs := []akaMSLinkPair{
		{
			Short: "from", Target: "to",
		},
		{
			Short:  "release/latest/go1.18.2-linux-amd64.tar.gz",
			Target: "https://example.org/go/go1.18.s-linux-amd64.tar.gz",
		},
	}
	want := `<Project>
  <ItemGroup>
    <AkaMSLink Include="from" TargetUrl="to"></AkaMSLink>
    <AkaMSLink Include="release/latest/go1.18.2-linux-amd64.tar.gz" TargetUrl="https://example.org/go/go1.18.s-linux-amd64.tar.gz"></AkaMSLink>
  </ItemGroup>
</Project>
`

	got, err := propsFileContent(pairs)
	if err != nil {
		t.Fatal(err)
	}
	if got != want {
		t.Errorf("propsFileContent() got %v, want %v", got, want)
	}
>>>>>>> feab7702
}<|MERGE_RESOLUTION|>--- conflicted
+++ resolved
@@ -58,8 +58,6 @@
 			t.Error(d)
 		}
 	}
-<<<<<<< HEAD
-=======
 }
 
 func Test_makeFloatingFilename(t *testing.T) {
@@ -100,32 +98,4 @@
 			}
 		})
 	}
-}
-
-func Test_propsFileContent(t *testing.T) {
-	pairs := []akaMSLinkPair{
-		{
-			Short: "from", Target: "to",
-		},
-		{
-			Short:  "release/latest/go1.18.2-linux-amd64.tar.gz",
-			Target: "https://example.org/go/go1.18.s-linux-amd64.tar.gz",
-		},
-	}
-	want := `<Project>
-  <ItemGroup>
-    <AkaMSLink Include="from" TargetUrl="to"></AkaMSLink>
-    <AkaMSLink Include="release/latest/go1.18.2-linux-amd64.tar.gz" TargetUrl="https://example.org/go/go1.18.s-linux-amd64.tar.gz"></AkaMSLink>
-  </ItemGroup>
-</Project>
-`
-
-	got, err := propsFileContent(pairs)
-	if err != nil {
-		t.Fatal(err)
-	}
-	if got != want {
-		t.Errorf("propsFileContent() got %v, want %v", got, want)
-	}
->>>>>>> feab7702
 }